--- conflicted
+++ resolved
@@ -1,4 +1,3 @@
-<<<<<<< HEAD
 from setuptools import setup, find_packages
 
 
@@ -24,30 +23,3 @@
     ],
     python_requires='>=3.7'
 )
-=======
-from setuptools import setup, find_packages
-
-
-def readme():
-    with open('README.md', 'r') as f:
-        return f.read()
-
-
-setup(
-    name='PyCharacterAI',
-    version='1.1.0',
-    author='XtraF',
-    author_email='igoromarov15@gmail.com',
-    description='An unofficial asynchronous api wrapper for Character AI.',
-    long_description=readme(),
-    long_description_content_type='text/markdown',
-    url='https://github.com/Xtr4F/PyCharacterAI',
-    packages=find_packages(),
-    install_requires=['curl-cffi==0.5.9'],
-    classifiers=[
-        'Programming Language :: Python :: 3.10',
-        'License :: OSI Approved :: MIT License'
-    ],
-    python_requires='>=3.7'
-)
->>>>>>> 1a995e12
